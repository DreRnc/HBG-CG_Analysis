import numpy as np
import math
from sklearn.model_selection import train_test_split

from src.Layers import Layer, FullyConnectedLayer, Dense
from src.MetricFunctions import get_metric_instance, MetricFunction
<<<<<<< HEAD
=======
# from src.EarlyStopping import EarlyStopping
>>>>>>> 0d7c3a42

class MLP:

    """
    Implements multilayer perceptron.

    Attributes
    -----------
    self.layers (list) : layers of the MLP
    self.input_size (int) : size of the input of the network
    self.output_size (int) : size of the output of the network
    self.task (str) : ("classification" or "regression") task the network is performing
    self.hidden_layer_units (list) : list of int indicating number of units for each hidden layer
    self.activation_function (str) : name/alias of activation function for all activation layers
    self._eval_metric (MetriFunction) : instance of metric function for evaluating model performance
    self.learning_curve (np.array) : training error at every epoch; for plotting learning curve
    self.validation_curve (np.array) : validation error at every epoch; for plotting validation curve
    self.learning_accuracy_curve (np.array) : training accuracy at every epoch; for plotting learning accuracy curve
    self.test_accuracy_curve (np.array) : test accuracy at every epoch for classification curves
    self.early_stopping (EarlyStopping) : instance of EarlyStopping class

    Methods
    -------
    __init__ : builds the architecture of the MLP
    evaluate_model : evaluates performance of the model on a set, given a certain metric
    fit : fits the MLP on a set, given an error function and the necessary hyperparameters
    predict : predicts the outputs for the given inputs

    """

    def __init__(self, hidden_layer_units, input_size, output_size, activation_function = 'sigm', task = 'regression', random_seed = 0):

        """
        Builds the architecture of the MLP.

        Parameters
        -----------
        hidden_layer_units (list) : list of int indicating number of units for each hidden layer
        input_size (int) : size of the input of the network
        output_size (int) : size of the output of the network
        task (str) : ("classification" or "regression") task the network is performing
        activation_function (str) : name/alias of activation function for all activation layers
        random_seed (int) : seed for random functions of numpy, for random weight initialization

        """
        self.layers = []
        self.input_size = input_size
        self.output_size = output_size
        self.task = task
        self.early_stopping = None
        
        self.hidden_layer_units = hidden_layer_units
        self.activation_function = activation_function

        layer_units = [input_size] + hidden_layer_units + [output_size]
        
        n_layers = len(layer_units) - 1 

        np.random.seed(random_seed)

        for l in range(1, n_layers + 1):

            if l < n_layers:
                new_layer = Dense(layer_units[l], layer_units[l-1], activation_function)
            elif self.task == 'classification': 
                new_layer = Dense(layer_units[l], layer_units[l-1], "tanh")
            else:
                new_layer = FullyConnectedLayer(layer_units[l], layer_units[l-1])
                
            self.layers.append(new_layer)

    def evaluate_model(self, X, y_true, metric = 'generic'):

        """
        Evaluates performance of the model on a set, given a certain metric.

        Parameters
        -----------
        X (np.array) : (n_samples x n_inputs) input values for the network
        y_true (np.array) : (n_samples x n_output) ground truth values of target variables for the inputs supplied
        metric (str) : name/alias of metric used for evaluation

        """

        if metric != 'generic':
            eval_metric = metric
            eval_metric = get_metric_instance(eval_metric)
        else:
            if self.task == "classification":
                eval_metric = get_metric_instance('acc')
            else:
                eval_metric = get_metric_instance('mse')

        y_pred = self.predict(X)

        return eval_metric(y_true, y_pred)

    def fit(self, X, y_true, n_epochs, batch_size = -1, X_test = None, y_test = None, error = "MSE", eval_metric = "default", \
        regularization = "elastic", alpha_l1 = 0, alpha_l2 = 0, weights_initialization = "scaled", weights_scale = 0.01, \
        weights_mean = 0, step = 0.1, momentum = 0, Nesterov = False, rprop = False, early_stopping = True, \
        patience = 10, tolerance = 0.01, validation_split_ratio = 0.1, random_seed = 0, verbose = False, adaptive_gradient = False):

        """
        Fits the MLP on a set, given an error function and the necessary hyperparameters.

        Parameters
        -----------
        X (np.array) : (n_samples x n_inputs) input values for the network
        y_true (np.array) : (n_samples x n_output) ground truth values of target variables for the inputs supplied
        n_epochs (int) : maximum number of training epochs
        batch_size (int) : size of minibatch (default: full batch)
        X_test (np.array) : in classification, inputs of test set
                            in regression, None
        y_test (np.array) : in classification, ground truth values of test set
                            in regression, None
        eval_metric (str) : name/alias of metric used for evaluation
        error (str) : name/alias of error function
        regularization (str) : name/alias of regularization
        alpha_l1 (Float) : parameter for L1 component of regularization
        alpha_l2 (Float) : parameter for L2 component of regularization
        weights_initialization (str) : ("scaled", "xavier", "he") method of initialization of weights
        weights_scale (float) : std deviation of normal distribution of weights random initialization
        weights_mean (float) : mean (default = 0) deviation of normal distribution of weights random initialization
        step (float) : learning step
        momentum (float) : coefficient for momentum, multiplying last step updates for wieghts and biases
        Nesterov (bool) : whether optimizer must use Nesterov momentum or not
        rprop (Bool) : whether to apply rprop variant or standard backprop
        early_stopping (bool) : whether to apply early stopping or not
        patience (int) : patience of the early stopping
        tolerance (float) : tolerance of the early stopping
        validation_split_ratio (float) : split ratio of validation and training set
        random_seed (int) : seed for random functions, for random split of set in training/validation
        verbose (bool) : whether to activate verbose mode or not

        """

        n_epochs = int(n_epochs)

        self.learning_curve = np.zeros(n_epochs)
        self.validation_curve = np.zeros(n_epochs)
        self.learning_accuracy_curve = np.zeros(n_epochs)
        self.test_accuracy_curve = np.zeros(n_epochs)

        if eval_metric == "default":
            self._eval_metric = get_metric_instance(error)
        else:
            self._eval_metric = get_metric_instance(eval_metric)

        error_function = get_metric_instance(error)
        
        # # Initializes EarlyStopping
        # if early_stopping:
        #     self.early_stopping = EarlyStopping(patience = patience, tolerance = tolerance, metric = self._eval_metric)
        #     X, X_test, y_true, y_test = train_test_split(X, y_true, test_size = validation_split_ratio, shuffle = True, random_state = random_seed)

        # Checks on sizes of MLP and sets
        n_samples, input_size = X.shape
        try:
            output_size = y_true.shape[1]
        except:
            output_size = 1
        if input_size != self.input_size or output_size != self.output_size:
            raise Exception("Input/Output sizes do not match MLP architecture!")

        # Batches
        if batch_size == -1:
            batch_size = n_samples
        else:
            batch_size = int(batch_size)
        n_batches = math.ceil(n_samples/batch_size)

        # Initialize layers
        for layer in self.layers:
            layer.initialize(weights_initialization, weights_scale, weights_mean, regularization, alpha_l1, alpha_l2, step, momentum, Nesterov, rprop, adaptive_gradient)

        # Training
        for epoch in range(n_epochs):

            X_batches = np.split(X, range(batch_size, X.shape[0], batch_size), axis = 0)
            y_true_batches = np.split(y_true, range(batch_size, y_true.shape[0], batch_size), axis= 0)

            # Learning
            for batch in range(n_batches):

                X_batch = X_batches[batch]
                y_true_batch = y_true_batches[batch]

                y_pred_batch = self.predict(X_batch)
                
                grad_outputs = error_function.derivative(y_true_batch, y_pred_batch)
                
                for layer in reversed(self.layers):

                    grad_inputs = layer.backprop(grad_outputs)
                    grad_outputs = grad_inputs
            
            # Validation/Test Set: saving statistics and learning curve
            if X_test is not None:
                    y_pred_test = self.predict(X_test)
                    self.validation_curve[epoch] = self._eval_metric(y_test, y_pred_test)
                    if self.task == 'classification':
                        self.test_accuracy_curve[epoch] = get_metric_instance('acc')(y_test, y_pred_test)

            # Statistics recording
            y_pred = self.predict(X)
            self.learning_curve[epoch] = (self._eval_metric(y_true, y_pred))
            if self.task == 'classification':
                self.learning_accuracy_curve[epoch] = get_metric_instance('acc')(y_true, y_pred)

            if verbose:
                print("Epoch " + str(epoch) + ": " + "metric" + " = " + str(self._eval_metric(y_true, y_pred)))

            # # Early stopping
            # if early_stopping:

            #     params = [layer.get_params() for layer in self.layers]
            #     stop = self.early_stopping.on_epoch_end(y_test, y_pred_test, params)

            #     if stop:
            #         if verbose:
            #             print(f"Early stopped training on epoch {epoch}")
            #             print(f'Best epoch was {self.early_stopping._best_epoch}')
            #         best_params = self.early_stopping._best_params
            #         for layer, layer_best_params in zip(self.layers, best_params):
            #             layer.set_params(layer_best_params)

            #         # Chop curves
            #         self.learning_curve = self.learning_curve[:epoch]
            #         self.validation_curve = self.validation_curve[:epoch]
            #         self.learning_accuracy_curve = self.learning_accuracy_curve[:epoch] 
            #         self.test_accuracy_curve = self.test_accuracy_curve[:epoch]
            #         break
            #     elif epoch == n_epochs - 1:
            #         best_params = self.early_stopping._best_params
            #         for layer, layer_best_params in zip(self.layers, best_params):
            #             layer.set_params(layer_best_params)



    def predict(self, X):

        """
        Predicts the outputs for the given inputs.

        Parameters
        -----------
        X (np.array) : (n_samples x n_inputs) input values for the network

        Returns
        -------
        y_pred (np.array) : (n_samples x n_output) predicted values of target variables for the inputs supplied

        """

        n_samples, input_size = X.shape

        if input_size != self.input_size:
            raise Exception("Dimension Error!")
        
        tmp = X
        for layer in self.layers:
            layer.input = tmp
            layer.output = layer.forwardprop(layer.input)
            tmp = layer.output

        y_pred = layer.output

        return y_pred
    

class RandomizedMLP(MLP):

    """
    Implements multilayer perceptron which only updates weights on last layer.

    (See documentation of MLP class)

    """

    def fit(self, X, y_true, n_epochs, batch_size = -1, X_test = None, y_test = None, error = "MSE", eval_metric = "default", \
        regularization = "elastic", alpha_l1 = 0, alpha_l2 = 0, weights_initialization = "scaled", weights_scale = 0.01, \
        weights_mean = 0, step = 0.1, momentum = 0, Nesterov = False, rprop = False, early_stopping = True, \
        patience = 10, tolerance = 0.01, validation_split_ratio = 0.1, random_seed = 0, verbose = False, adaptive_gradient = False):

        """
        Fits the weigths and biases of only the last layer of MLP.
        Function is exactly the same as parent class, except for backpropagation on layers.

        (See documentation of MLP class)

        """

        n_epochs = int(n_epochs)

        self.learning_curve = np.zeros(n_epochs)
        self.validation_curve = np.zeros(n_epochs)
        self.learning_accuracy_curve = np.zeros(n_epochs)
        self.test_accuracy_curve = np.zeros(n_epochs)

        if eval_metric == "default":
            self._eval_metric = get_metric_instance(error)
        else:
            self._eval_metric = get_metric_instance(eval_metric)

        error_function = get_metric_instance(error)
        
        # # Initializes EarlyStopping
        # if early_stopping:
        #     self.early_stopping = EarlyStopping(patience = patience, tolerance = tolerance, metric = self._eval_metric)
        #     X, X_test, y_true, y_test = train_test_split(X, y_true, test_size = validation_split_ratio, shuffle = True, random_state = random_seed)

        # Checks on sizes of MLP and sets
        n_samples, input_size = X.shape
        try:
            output_size = y_true.shape[1]
        except:
            output_size = 1
        if input_size != self.input_size or output_size != self.output_size:
            raise Exception("Input/Output sizes do not match MLP architecture!")

        # Batches
        if batch_size == -1:
            batch_size = n_samples
        else:
            batch_size = int(batch_size)
        n_batches = math.ceil(n_samples/batch_size)

        # Initialize layers
        for layer in self.layers:
            layer.initialize(weights_initialization, weights_scale, weights_mean, regularization, alpha_l1, alpha_l2, step, momentum, Nesterov, rprop, adaptive_gradient)

        # Training
        for epoch in range(n_epochs):

            X_batches = np.split(X, range(batch_size, X.shape[0], batch_size), axis = 0)
            y_true_batches = np.split(y_true, range(batch_size, y_true.shape[0], batch_size), axis= 0)

            # Learning
            for batch in range(n_batches):

                X_batch = X_batches[batch]
                y_true_batch = y_true_batches[batch]

                y_pred_batch = self.predict(X_batch)
                
                grad_outputs = error_function.derivative(y_true_batch, y_pred_batch)
                
                # Only do backprop for last layer
                self.layers[-1].backprop(grad_outputs)
            
            # Validation/Test Set: saving statistics and learning curve
            if X_test is not None:
                y_pred_test = self.predict(X_test)
                self.validation_curve[epoch] = self._eval_metric(y_test, y_pred_test)
                if self.task == 'classification':
                    self.test_accuracy_curve[epoch] = get_metric_instance('acc')(y_test, y_pred_test)

            # Statistics recording
            y_pred = self.predict(X)
            self.learning_curve[epoch] = (self._eval_metric(y_true, y_pred))
            if self.task == 'classification':
                self.learning_accuracy_curve[epoch] = get_metric_instance('acc')(y_true, y_pred)

            if verbose:
                print("Epoch " + str(epoch) + ": " + "metric" + " = " + str(self._eval_metric(y_true, y_pred)))

            # # Early stopping
            # if early_stopping:

            #     params = [layer.get_params() for layer in self.layers]
            #     stop = self.early_stopping.on_epoch_end(y_test, y_pred_test, params)

            #     if stop:
            #         if verbose:
            #             print(f"Early stopped training on epoch {epoch}")
            #             print(f'Best epoch was {self.early_stopping._best_epoch}')
            #         best_params = self.early_stopping._best_params
            #         for layer, layer_best_params in zip(self.layers, best_params):
            #             layer.set_params(layer_best_params)

            #         # Chop curves
            #         self.learning_curve = self.learning_curve[:epoch]
            #         self.validation_curve = self.validation_curve[:epoch]
            #         self.learning_accuracy_curve = self.learning_accuracy_curve[:epoch] 
            #         self.test_accuracy_curve = self.test_accuracy_curve[:epoch]
            #         break
            #     elif epoch == n_epochs - 1:
            #         best_params = self.early_stopping._best_params
            #         for layer, layer_best_params in zip(self.layers, best_params):
            #             layer.set_params(layer_best_params)<|MERGE_RESOLUTION|>--- conflicted
+++ resolved
@@ -4,10 +4,7 @@
 
 from src.Layers import Layer, FullyConnectedLayer, Dense
 from src.MetricFunctions import get_metric_instance, MetricFunction
-<<<<<<< HEAD
-=======
-# from src.EarlyStopping import EarlyStopping
->>>>>>> 0d7c3a42
+from src.EarlyStopping import EarlyStopping
 
 class MLP:
 
